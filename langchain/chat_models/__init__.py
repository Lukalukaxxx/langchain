from langchain.chat_models.anthropic import ChatAnthropic
from langchain.chat_models.azure_openai import AzureChatOpenAI
from langchain.chat_models.fake import FakeListChatModel
from langchain.chat_models.google_palm import ChatGooglePalm
from langchain.chat_models.human import HumanInputChatModel
from langchain.chat_models.jinachat import JinaChat
from langchain.chat_models.openai import ChatOpenAI
from langchain.chat_models.promptlayer_openai import PromptLayerChatOpenAI
from langchain.chat_models.vertexai import ChatVertexAI
from langchain.chat_models.minimax import MiniMaxChat

__all__ = [
    "ChatOpenAI",
    "AzureChatOpenAI",
    "FakeListChatModel",
    "PromptLayerChatOpenAI",
    "ChatAnthropic",
    "ChatGooglePalm",
    "ChatVertexAI",
<<<<<<< HEAD
    "MiniMaxChat",
=======
    "JinaChat",
    "HumanInputChatModel",
>>>>>>> 9b615022
]<|MERGE_RESOLUTION|>--- conflicted
+++ resolved
@@ -17,10 +17,7 @@
     "ChatAnthropic",
     "ChatGooglePalm",
     "ChatVertexAI",
-<<<<<<< HEAD
     "MiniMaxChat",
-=======
     "JinaChat",
     "HumanInputChatModel",
->>>>>>> 9b615022
 ]